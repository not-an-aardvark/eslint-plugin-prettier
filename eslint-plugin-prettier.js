--- conflicted
+++ resolved
@@ -32,104 +32,39 @@
 // ------------------------------------------------------------------------------
 
 /**
-<<<<<<< HEAD
- * Reports an "Insert ..." issue where text must be inserted.
- * @param {number} offset - The source offset where to insert text.
- * @param {string} text - The text to be inserted.
- * @returns {{message: string, data: {code: string}, range: number[], fix: function}}
- */
-function parseInsert(offset, text) {
-  const range = [offset, offset];
-  return {
-    message: 'Insert `{{ code }}`',
-    data: { code: showInvisibles(text) },
-    range,
-    fix: fixer => fixer.insertTextAfterRange(range, text)
-  };
-}
-
-/**
- * Reports a "Delete ..." issue where text must be deleted.
- * @param {number} offset - The source offset where to delete text.
- * @param {string} text - The text to be deleted.
- * @returns {{message: string, data: {code: string}, range: number[], fix: function}}
- */
-function parseDelete(offset, text) {
-  const range = [offset, offset + text.length];
-  return {
-    message: 'Delete `{{ code }}`',
-    data: { code: showInvisibles(text) },
-    range,
-    fix: fixer => fixer.removeRange(range)
-  };
-}
-
-/**
- * Reports a "Replace ... with ..." issue where text must be replaced.
- * @param {number} offset - The source offset where to replace deleted text
- with inserted text.
- * @param {string} deleteText - The text to be deleted.
- * @param {string} insertText - The text to be inserted.
- * @returns {{message: string, data: {deleteCode: string, insetCode: string}, range: number[], fix: function}}
- */
-function parseReplace(offset, deleteText, insertText) {
-  const range = [offset, offset + deleteText.length];
-  return {
-    message: 'Replace `{{ deleteCode }}` with `{{ insertCode }}`',
-=======
  * Reports a difference.
  * @param {import('eslint').Rule.RuleContext} context - The ESLint rule context.
  * @param {import('prettier-linter-helpers').Difference} difference - The difference object.
  * @returns {void}
  */
-function reportDifference(context, difference) {
+function reportDifference(context, difference, fixAll) {
   const { operation, offset, deleteText = '', insertText = '' } = difference;
   const range = [offset, offset + deleteText.length];
   const [start, end] = range.map(index =>
     context.getSourceCode().getLocFromIndex(index)
   );
-
-  context.report({
+  const data = {
+    deleteText: showInvisibles(deleteText),
+    insertText: showInvisibles(insertText),
+    extraMessage: ''
+  };
+  const fix = fixer => fixer.replaceTextRange(range, insertText);
+  const problem = {
     messageId: operation,
->>>>>>> d993f247
-    data: {
-      deleteText: showInvisibles(deleteText),
-      insertText: showInvisibles(insertText)
-    },
-<<<<<<< HEAD
-    range,
-    fix: fixer => fixer.replaceTextRange(range, insertText)
+    data,
+    loc: { start, end }
   };
-}
-
-/**
- * Reports ESLint problems.
- * @param {RuleContext} context - The ESLint rule context.
- * @param {object} result - The parsed data.
- * @param {function} [fixAll] - The function fixes whole file.
- * @returns {void}
- */
-function report(context, result, fixAll) {
-  const { message, data, range, fix } = result;
-  const [start, end] = range.map(index =>
-    context.getSourceCode().getLocFromIndex(index)
-  );
-
-  const problem = {
-    message,
-    data,
-    loc: {
-      start,
-      end
-    }
-  };
 
   if (fixAll) {
-    problem.message = `${message}(Apply fix in editor will fix all prettier/prettier errors)`;
+    problem.data = {
+      ...data,
+      extraMessage:
+        '(Apply fix in editor will fix all prettier/prettier errors)'
+    };
     problem.fix = fixAll;
     problem.suggest = [
       {
-        desc: message,
+        messageId: operation,
         data,
         fix
       }
@@ -139,11 +74,6 @@
   }
 
   context.report(problem);
-=======
-    loc: { start, end },
-    fix: fixer => fixer.replaceTextRange(range, insertText)
-  });
->>>>>>> d993f247
 }
 
 // ------------------------------------------------------------------------------
@@ -195,9 +125,10 @@
           }
         ],
         messages: {
-          [INSERT]: 'Insert `{{ insertText }}`',
-          [DELETE]: 'Delete `{{ deleteText }}`',
-          [REPLACE]: 'Replace `{{ deleteText }}` with `{{ insertText }}`'
+          [INSERT]: 'Insert `{{ insertText }}`{{extraMessage}}',
+          [DELETE]: 'Delete `{{ deleteText }}`{{extraMessage}}',
+          [REPLACE]:
+            'Replace `{{ deleteText }}` with `{{ insertText }}`{{extraMessage}}'
         }
       },
       create(context) {
@@ -334,38 +265,9 @@
             if (source !== prettierSource) {
               const differences = generateDifferences(source, prettierSource);
 
-<<<<<<< HEAD
-              differences.forEach(difference => {
-                let result;
-                switch (difference.operation) {
-                  case INSERT:
-                    result = parseInsert(
-                      difference.offset,
-                      difference.insertText
-                    );
-                    break;
-                  case DELETE:
-                    result = parseDelete(
-                      difference.offset,
-                      difference.deleteText
-                    );
-                    break;
-                  case REPLACE:
-                    result = parseReplace(
-                      difference.offset,
-                      difference.deleteText,
-                      difference.insertText
-                    );
-                    break;
-                }
-
-                report(context, result, fix);
-              });
-=======
               for (const difference of differences) {
-                reportDifference(context, difference);
-              }
->>>>>>> d993f247
+                reportDifference(context, difference, fix);
+              }
             }
           }
         };
